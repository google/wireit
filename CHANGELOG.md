--- conflicted
+++ resolved
@@ -10,15 +10,13 @@
 
 ## [Unreleased]
 
-<<<<<<< HEAD
+## Added
+
+- Added a `quiet-ci` logger with output optimized for non-interactive environemnts, like a continuous integration builder (e.g. GitHub Actions). Writes less often, doesn't show a spinner, doesn't use \r to try to writeover previous output, and only prints a new status line if there's been a change.
+
 ## Fixed
 
-- Don't write to Symbol.dispose if it's already present, as that throws an error if there's a native implementation.
-=======
-## Added
-
-- Added a `quiet-ci` logger with output optimized for non-interactive environemnts, like a continuous integration builder (e.g. GitHub Actions). Writes less often, doesn't show a spinner, doesn't use \r to try to writeover previous output, and only prints a new status line if there's been a change.
->>>>>>> 3ec0739e
+- Don't write to Symbol.dispose if it's already present, as that throws an error if there's a native implementation. This fixes wireit in Node v20.
 
 ## [0.11.0] - 2023-08-30
 
