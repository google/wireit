/**
 * @license
 * Copyright 2022 Google LLC
 * SPDX-License-Identifier: Apache-2.0
 */

import {suite} from 'uvu';
import * as assert from 'uvu/assert';
import {timeout} from './util/uvu-timeout.js';
import {WireitTestRig} from './util/test-rig.js';
import {IS_WINDOWS} from '../util/windows.js';
import {NODE_MAJOR_VERSION} from './util/node-version.js';

const test = suite<{rig: WireitTestRig}>();

test.before.each(async (ctx) => {
  try {
    ctx.rig = new WireitTestRig();
    await ctx.rig.setup();
  } catch (error) {
    // Uvu has a bug where it silently ignores failures in before and after,
    // see https://github.com/lukeed/uvu/issues/191.
    console.error('uvu before error', error);
    process.exit(1);
  }
});

test.after.each(async (ctx) => {
  try {
    await ctx.rig.cleanup();
  } catch (error) {
    // Uvu has a bug where it silently ignores failures in before and after,
    // see https://github.com/lukeed/uvu/issues/191.
    console.error('uvu after error', error);
    process.exit(1);
  }
});

test(
  'rig commands exit and emit stdout/stderr as requested',
  timeout(async ({rig}) => {
    // Test 2 different simultaneous commands, one with two simultaneous
    // invocations.
    const cmdA = await rig.newCommand();
    const cmdB = await rig.newCommand();

    const execA1 = rig.exec(cmdA.command);
    const invA1 = await cmdA.nextInvocation();
    const execA2 = rig.exec(cmdA.command);
    const invA2 = await cmdA.nextInvocation();
    const execB1 = rig.exec(cmdB.command);
    const invB1 = await cmdB.nextInvocation();

    invA1.stdout('a1 stdout');
    invA1.stderr('a1 stderr');
    invA2.stdout('a2 stdout');
    invA2.stderr('a2 stderr');
    invB1.stdout('b1 stdout');
    invB1.stderr('b1 stderr');

    invA1.exit(42);
    invA2.exit(43);
    invB1.exit(44);

    const resA1 = await execA1.exit;
    const resA2 = await execA2.exit;
    const resB1 = await execB1.exit;

    assert.match(resA1.stdout, 'a1 stdout');
    assert.match(resA1.stderr, 'a1 stderr');
    assert.match(resA2.stdout, 'a2 stdout');
    assert.match(resA2.stderr, 'a2 stderr');
    assert.match(resB1.stdout, 'b1 stdout');
    assert.match(resB1.stderr, 'b1 stderr');

    assert.equal(resA1.code, 42);
    assert.equal(resA2.code, 43);
    assert.equal(resB1.code, 44);
  })
);

test(
  'runs one script that succeeds',
  timeout(async ({rig}) => {
    const cmdA = await rig.newCommand();
    await rig.write({
      'package.json': {
        scripts: {
          a: 'wireit',
        },
        wireit: {
          a: {
            command: cmdA.command,
          },
        },
      },
    });
    const exec = rig.exec('npm run a');

    const invA = await cmdA.nextInvocation();
    invA.stdout('a stdout');
    invA.stderr('a stderr');
    invA.exit(0);

    const res = await exec.exit;
    assert.equal(res.code, 0);
    assert.equal(cmdA.numInvocations, 1);
    assert.match(res.stdout, 'a stdout');
    assert.match(res.stderr, 'a stderr');
  })
);

test(
  'runs one script that succeeds from a package sub-directory',
  timeout(async ({rig}) => {
    const cmdA = await rig.newCommand();
    await rig.write({
      'package.json': {
        scripts: {
          a: 'wireit',
        },
        wireit: {
          a: {
            command: cmdA.command,
          },
        },
      },
      // This file is here just to create "subdir".
      'subdir/foo.txt': '',
    });

    // Just like normal npm, when we run "npm run" from a directory that doesn't
    // have a package.json, we should find the nearest package.json up the
    // filesystem hierarchy.
    const exec = rig.exec('npm run a', {cwd: 'subdir'});

    const invA = await cmdA.nextInvocation();
    invA.stdout('a stdout');
    invA.stderr('a stderr');
    invA.exit(0);

    const res = await exec.exit;
    assert.equal(res.code, 0);
    assert.equal(cmdA.numInvocations, 1);
    assert.match(res.stdout, 'a stdout');
    assert.match(res.stderr, 'a stderr');
  })
);

test(
  'dependency chain in one package that succeeds',
  timeout(async ({rig}) => {
    // a --> b --> c
    const cmdA = await rig.newCommand();
    const cmdB = await rig.newCommand();
    const cmdC = await rig.newCommand();
    await rig.write({
      'package.json': {
        scripts: {
          a: 'wireit',
          b: 'wireit',
          c: 'wireit',
        },
        wireit: {
          a: {
            command: cmdA.command,
            dependencies: ['b'],
          },
          b: {
            command: cmdB.command,
            dependencies: ['c'],
          },
          c: {
            command: cmdC.command,
          },
        },
      },
    });
    const exec = rig.exec('npm run a');

    const invC = await cmdC.nextInvocation();
    invC.stdout('c stdout');
    invC.stderr('c stderr');
    invC.exit(0);

    const invB = await cmdB.nextInvocation();
    invB.stdout('b stdout');
    invB.stderr('b stderr');
    invB.exit(0);

    const invA = await cmdA.nextInvocation();
    invA.stdout('a stdout');
    invA.stderr('a stderr');
    invA.exit(0);

    const res = await exec.exit;
    assert.equal(res.code, 0);
    assert.equal(cmdA.numInvocations, 1);
    assert.equal(cmdB.numInvocations, 1);
    assert.equal(cmdC.numInvocations, 1);
    assert.match(res.stdout, /c stdout.*b stdout.*a stdout/s);
    assert.match(res.stderr, /c stderr.*b stderr.*a stderr/s);
  })
);

test(
  'dependency chain with vanilla npm script at the end',
  timeout(async ({rig}) => {
    // a --> b --> c
    const cmdA = await rig.newCommand();
    const cmdB = await rig.newCommand();
    const cmdC = await rig.newCommand();
    await rig.write({
      'package.json': {
        scripts: {
          a: 'wireit',
          b: 'wireit',
          // wireit scripts can depend on non-wireit scripts.
          c: cmdC.command,
        },
        wireit: {
          a: {
            command: cmdA.command,
            dependencies: ['b'],
          },
          b: {
            command: cmdB.command,
            dependencies: ['c'],
          },
        },
      },
    });
    const exec = rig.exec('npm run a');

    const invC = await cmdC.nextInvocation();
    invC.stdout('c stdout');
    invC.stderr('c stderr');
    invC.exit(0);

    const invB = await cmdB.nextInvocation();
    invB.stdout('b stdout');
    invB.stderr('b stderr');
    invB.exit(0);

    const invA = await cmdA.nextInvocation();
    invA.stdout('a stdout');
    invA.stderr('a stderr');
    invA.exit(0);

    const res = await exec.exit;
    assert.equal(res.code, 0);
    assert.equal(cmdA.numInvocations, 1);
    assert.equal(cmdB.numInvocations, 1);
    assert.equal(cmdC.numInvocations, 1);
    assert.match(res.stdout, /c stdout.*b stdout.*a stdout/s);
    assert.match(res.stderr, /c stderr.*b stderr.*a stderr/s);
  })
);

test(
  'dependency diamond in one package that succeeds',
  timeout(async ({rig}) => {
    //     a
    //    / \
    //   v   v
    //   b   c
    //    \ /
    //     v
    //     d
    const cmdA = await rig.newCommand();
    const cmdB = await rig.newCommand();
    const cmdC = await rig.newCommand();
    const cmdD = await rig.newCommand();
    await rig.write({
      'package.json': {
        scripts: {
          a: 'wireit',
          b: 'wireit',
          c: 'wireit',
          d: 'wireit',
        },
        wireit: {
          a: {
            command: cmdA.command,
            dependencies: ['b', 'c'],
          },
          b: {
            command: cmdB.command,
            dependencies: ['d'],
          },
          c: {
            command: cmdC.command,
            dependencies: ['d'],
          },
          d: {
            command: cmdD.command,
          },
        },
      },
    });
    const exec = rig.exec('npm run a');

    const invD = await cmdD.nextInvocation();
    invD.exit(0);

    const invB = await cmdB.nextInvocation();
    const invC = await cmdC.nextInvocation();
    invB.exit(0);
    invC.exit(0);

    const invA = await cmdA.nextInvocation();
    invA.exit(0);

    const res = await exec.exit;
    assert.equal(res.code, 0);
    assert.equal(cmdA.numInvocations, 1);
    assert.equal(cmdB.numInvocations, 1);
    assert.equal(cmdC.numInvocations, 1);
    assert.equal(cmdD.numInvocations, 1);
  })
);

test(
  'cross-package dependency',
  timeout(async ({rig}) => {
    const cmdA = await rig.newCommand();
    const cmdB = await rig.newCommand();
    await rig.write({
      'foo/package.json': {
        scripts: {
          a: 'wireit',
        },
        wireit: {
          a: {
            command: cmdA.command,
            dependencies: ['../bar:b'],
          },
        },
      },
      'bar/package.json': {
        scripts: {
          b: 'wireit',
        },
        wireit: {
          b: {
            command: cmdB.command,
          },
        },
      },
    });
    const exec = rig.exec('npm run a', {cwd: 'foo'});

    const invB = await cmdB.nextInvocation();
    invB.exit(0);

    const invA = await cmdA.nextInvocation();
    invA.exit(0);

    const res = await exec.exit;
    assert.equal(res.code, 0);
    assert.equal(cmdA.numInvocations, 1);
    assert.equal(cmdB.numInvocations, 1);
  })
);

test(
  'cross-package dependency using object format',
  timeout(async ({rig}) => {
    const cmdA = await rig.newCommand();
    const cmdB = await rig.newCommand();
    await rig.write({
      'foo/package.json': {
        scripts: {
          a: 'wireit',
        },
        wireit: {
          a: {
            command: cmdA.command,
            dependencies: [
              {
                script: '../bar:b',
              },
            ],
          },
        },
      },
      'bar/package.json': {
        scripts: {
          b: 'wireit',
        },
        wireit: {
          b: {
            command: cmdB.command,
          },
        },
      },
    });
    const exec = rig.exec('npm run a', {cwd: 'foo'});

    const invB = await cmdB.nextInvocation();
    invB.exit(0);

    const invA = await cmdA.nextInvocation();
    invA.exit(0);

    const res = await exec.exit;
    assert.equal(res.code, 0);
    assert.equal(cmdA.numInvocations, 1);
    assert.equal(cmdB.numInvocations, 1);
  })
);

test(
  'cross-package dependency that validly cycles back to the first package',
  timeout(async ({rig}) => {
    // Cycles between packages are fine, as long as there aren't cycles in the
    // script graph.
    const cmdA = await rig.newCommand();
    const cmdB = await rig.newCommand();
    const cmdC = await rig.newCommand();
    await rig.write({
      'foo/package.json': {
        scripts: {
          a: 'wireit',
          c: 'wireit',
        },
        wireit: {
          a: {
            command: cmdA.command,
            dependencies: ['../bar:b'],
          },
          c: {
            command: cmdC.command,
          },
        },
      },
      'bar/package.json': {
        scripts: {
          b: 'wireit',
        },
        wireit: {
          b: {
            command: cmdB.command,
            dependencies: ['../foo:c'],
          },
        },
      },
    });
    const exec = rig.exec('npm run a', {cwd: 'foo'});

    const invC = await cmdC.nextInvocation();
    invC.exit(0);

    const invB = await cmdB.nextInvocation();
    invB.exit(0);

    const invA = await cmdA.nextInvocation();
    invA.exit(0);

    const res = await exec.exit;
    assert.equal(res.code, 0);
    assert.equal(cmdA.numInvocations, 1);
    assert.equal(cmdB.numInvocations, 1);
    assert.equal(cmdC.numInvocations, 1);
  })
);

test(
  'finds node_modules binary in starting dir',
  timeout(async ({rig}) => {
    const cmd = await rig.newCommand();
    await rig.write({
      'package.json': {
        scripts: {
          a: 'wireit',
        },
        wireit: {
          a: {
            command: 'test-binary',
          },
        },
      },
    });
    await rig.generateAndInstallNodeBinary({
      command: cmd.command,
      binaryPath: 'node_modules/test-pkg/test-binary',
      installPath: 'node_modules/.bin/test-binary',
    });
    const exec = rig.exec('npm run a');
    (await cmd.nextInvocation()).exit(0);
    const res = await exec.exit;
    assert.equal(res.code, 0);
    assert.equal(cmd.numInvocations, 1);
  })
);

test(
  'finds node_modules binary in parent dir',
  timeout(async ({rig}) => {
    const cmd = await rig.newCommand();
    await rig.write({
      'foo/package.json': {
        scripts: {
          a: 'wireit',
        },
        wireit: {
          a: {
            command: 'test-binary',
          },
        },
      },
    });
    await rig.generateAndInstallNodeBinary({
      command: cmd.command,
      binaryPath: 'node_modules/test-pkg/test-binary',
      installPath: 'node_modules/.bin/test-binary',
    });
    const exec = rig.exec('npm run a', {cwd: 'foo'});
    (await cmd.nextInvocation()).exit(0);
    const res = await exec.exit;
    assert.equal(res.code, 0);
    assert.equal(cmd.numInvocations, 1);
  })
);

test(
  'finds node_modules binary across packages (child)',
  timeout(async ({rig}) => {
    const cmd = await rig.newCommand();
    await rig.write({
      'package.json': {
        scripts: {
          a: 'wireit',
        },
        wireit: {
          a: {
            dependencies: ['./bar:b'],
          },
        },
      },
      'bar/package.json': {
        scripts: {
          b: 'wireit',
        },
        wireit: {
          b: {
            command: 'test-binary',
          },
        },
      },
    });
    await rig.generateAndInstallNodeBinary({
      command: cmd.command,
      binaryPath: 'bar/node_modules/test-pkg/test-binary',
      installPath: 'bar/node_modules/.bin/test-binary',
    });
    const exec = rig.exec('npm run a');
    (await cmd.nextInvocation()).exit(0);
    const res = await exec.exit;
    assert.equal(res.code, 0);
    assert.equal(cmd.numInvocations, 1);
  })
);

test(
  'finds node_modules binary across packages (sibling)',
  timeout(async ({rig}) => {
    const cmd = await rig.newCommand();
    await rig.write({
      'foo/package.json': {
        scripts: {
          a: 'wireit',
        },
        wireit: {
          a: {
            dependencies: ['../bar:b'],
          },
        },
      },
      'bar/package.json': {
        scripts: {
          b: 'wireit',
        },
        wireit: {
          b: {
            command: 'test-binary',
          },
        },
      },
    });
    await rig.generateAndInstallNodeBinary({
      command: cmd.command,
      binaryPath: 'bar/node_modules/test-pkg/test-binary',
      installPath: 'bar/node_modules/.bin/test-binary',
    });
    const exec = rig.exec('npm run a', {cwd: 'foo'});
    (await cmd.nextInvocation()).exit(0);
    const res = await exec.exit;
    assert.equal(res.code, 0);
    assert.equal(cmd.numInvocations, 1);
  })
);

test(
  'starting node_modules binaries are not available across packages (sibling)',
  timeout(async ({rig}) => {
    const cmd = await rig.newCommand();
    await rig.write({
      'foo/package.json': {
        scripts: {
          a: 'wireit',
        },
        wireit: {
          a: {
            dependencies: ['../bar:b'],
          },
        },
      },
      'bar/package.json': {
        scripts: {
          b: 'wireit',
        },
        wireit: {
          b: {
            command: 'test-binary',
          },
        },
      },
    });
    await rig.generateAndInstallNodeBinary({
      command: cmd.command,
      binaryPath: 'foo/node_modules/test-pkg/test-binary',
      installPath: 'foo/node_modules/.bin/test-binary',
    });
    const exec = rig.exec('npm run b', {cwd: 'bar'});
    const res = await exec.exit;
    assert.equal(res.code, 1);
    assert.equal(cmd.numInvocations, 0);
    assert.match(
      res.stderr,
      IS_WINDOWS ? "'test-binary' is not recognized" : 'exit status 127'
    );
  })
);

// Node workspaces are only supported in npm 7+, which shipped with Node v15.
// eslint-disable-next-line @typescript-eslint/unbound-method
(NODE_MAJOR_VERSION > 14 ? test : test.skip)(
  'commands run under npm workspaces',
  timeout(async ({rig}) => {
    const cmdA = await rig.newCommand();
    const cmdB = await rig.newCommand();
    await rig.write({
      'package.json': {
        workspaces: ['foo', 'bar'],
      },
      'foo/package.json': {
        scripts: {
          cmd: 'wireit',
        },
        wireit: {
          cmd: {
            command: cmdA.command,
          },
        },
      },
      'bar/package.json': {
        scripts: {
          cmd: 'wireit',
        },
        wireit: {
          cmd: {
            command: cmdB.command,
          },
        },
      },
    });

    // Run both from the workspaces root package.
    {
      const exec = rig.exec('npm run cmd -ws');
      // Workspace commands run in serial.
      (await cmdA.nextInvocation()).exit(0);
      (await cmdB.nextInvocation()).exit(0);
      assert.equal((await exec.exit).code, 0);
      assert.equal(cmdA.numInvocations, 1);
      assert.equal(cmdB.numInvocations, 1);
    }

    // Run one from the workspace package.
    {
      const exec = rig.exec('npm run cmd', {cwd: 'foo'});
      (await cmdA.nextInvocation()).exit(0);
      assert.equal((await exec.exit).code, 0);
      assert.equal(cmdA.numInvocations, 2);
      assert.equal(cmdB.numInvocations, 1);
    }
  })
);

test(
  'finds package directory without npm_package_json',
  timeout(async ({rig}) => {
    // This confirms that we can walk up the filesystem to find the nearest
    // package.json when the npm_package_json environment variable isn't set.
    // This variable isn't set by yarn, pnpm, and older versions of npm.
    const cmdA = await rig.newCommand();
    await rig.write({
      'package.json': {
        scripts: {
          a: 'wireit',
        },
        wireit: {
          a: {
            command: cmdA.command,
          },
        },
      },
    });
    await rig.mkdir('foo/bar/baz');
    const exec = rig.exec(
      IS_WINDOWS
        ? '..\\..\\..\\node_modules\\.bin\\wireit.cmd'
        : '../../../node_modules/.bin/wireit',
      {
        cwd: 'foo/bar/baz',
        env: {
          npm_lifecycle_event: 'a',
        },
      }
    );
    (await cmdA.nextInvocation()).exit(0);
    const res = await exec.exit;
    assert.equal(res.code, 0);
    assert.equal(cmdA.numInvocations, 1);
  })
);

test(
  'runs a script with yarn',
  timeout(async ({rig}) => {
    const cmdA = await rig.newCommand();
    await rig.write({
      'package.json': {
        scripts: {
          a: 'wireit',
        },
        wireit: {
          a: {
            command: cmdA.command,
          },
        },
      },
    });
    const exec = rig.exec('yarn run a');
    (await cmdA.nextInvocation()).exit(0);
    const res = await exec.exit;
    assert.equal(res.code, 0);
    assert.equal(cmdA.numInvocations, 1);
  })
);

test(
  'runs a script with pnpm',
  timeout(async ({rig}) => {
    const cmdA = await rig.newCommand();
    await rig.write({
      'package.json': {
        scripts: {
          a: 'wireit',
        },
        wireit: {
          a: {
            command: cmdA.command,
          },
        },
      },
    });
    const exec = rig.exec('pnpm run a');
    (await cmdA.nextInvocation()).exit(0);
    const res = await exec.exit;
    assert.equal(res.code, 0);
    assert.equal(cmdA.numInvocations, 1);
  })
);

test(
  'commands run under yarn workspaces',
  timeout(async ({rig}) => {
    const cmdA = await rig.newCommand();
    const cmdB = await rig.newCommand();
    await rig.write({
      'package.json': {
        // Yarn workspaces only work when the root is private.
        private: true,
        // Yarn is particular about packages having names and versions.
        name: 'root',
        version: '1.0.0',
        workspaces: ['foo', 'bar'],
      },
      'foo/package.json': {
        name: 'foo',
        version: '1.0.0',
        scripts: {
          cmd: 'wireit',
        },
        wireit: {
          cmd: {
            command: cmdA.command,
          },
        },
      },
      'bar/package.json': {
        name: 'bar',
        version: '1.0.0',
        scripts: {
          cmd: 'wireit',
        },
        wireit: {
          cmd: {
            command: cmdB.command,
          },
        },
      },
    });

    // Run both from the workspaces root package.
    {
      const exec = rig.exec('yarn workspaces run cmd');
      // Workspace commands run in serial.
      (await cmdA.nextInvocation()).exit(0);
      (await cmdB.nextInvocation()).exit(0);
      assert.equal((await exec.exit).code, 0);
      assert.equal(cmdA.numInvocations, 1);
      assert.equal(cmdB.numInvocations, 1);
    }

    // Run one from the workspace package.
    {
      const exec = rig.exec('yarn run cmd', {cwd: 'foo'});
      (await cmdA.nextInvocation()).exit(0);
      assert.equal((await exec.exit).code, 0);
      assert.equal(cmdA.numInvocations, 2);
      assert.equal(cmdB.numInvocations, 1);
    }
  })
);

test(
  'commands run under pnpm workspaces',
  timeout(async ({rig}) => {
    const cmdA = await rig.newCommand();
    const cmdB = await rig.newCommand();
    await rig.write({
      'pnpm-workspace.yaml': `
        packages:
          - foo
          - bar
      `,
      'foo/package.json': {
        scripts: {
          cmd: 'wireit',
        },
        wireit: {
          cmd: {
            command: cmdA.command,
          },
        },
      },
      'bar/package.json': {
        scripts: {
          cmd: 'wireit',
        },
        wireit: {
          cmd: {
            command: cmdB.command,
          },
        },
      },
    });

    // Run both from the workspaces root package.
    {
      const exec = rig.exec('pnpm run --recursive cmd');
      // Workspace commands run in serial.
      (await cmdA.nextInvocation()).exit(0);
      (await cmdB.nextInvocation()).exit(0);
      assert.equal((await exec.exit).code, 0);
      assert.equal(cmdA.numInvocations, 1);
      assert.equal(cmdB.numInvocations, 1);
    }

    // Run one from the workspace package.
    {
      const exec = rig.exec('pnpm run cmd', {cwd: 'foo'});
      (await cmdA.nextInvocation()).exit(0);
      assert.equal((await exec.exit).code, 0);
      assert.equal(cmdA.numInvocations, 2);
      assert.equal(cmdB.numInvocations, 1);
    }
  })
);

test(
  'multiple cross-package dependencies',
  timeout(async ({rig}) => {
    const cmdA = await rig.newCommand();
    const cmdB = await rig.newCommand();
    const cmdC = await rig.newCommand();
    await rig.write({
      'foo/package.json': {
        scripts: {
          a: 'wireit',
        },
        wireit: {
          a: {
            command: cmdA.command,
            dependencies: ['../bar:b', '../baz:c'],
          },
        },
      },
      'bar/package.json': {
        scripts: {
          b: 'wireit',
        },
        wireit: {
          b: {
            command: cmdB.command,
          },
        },
      },
      'baz/package.json': {
        scripts: {
          c: 'wireit',
        },
        wireit: {
          c: {
            command: cmdC.command,
          },
        },
      },
    });

    const exec = rig.exec('npm run a', {cwd: 'foo'});

    const invC = await cmdC.nextInvocation();
    invC.exit(0);

    const invB = await cmdB.nextInvocation();
    invB.exit(0);

    const invA = await cmdA.nextInvocation();
    invA.exit(0);

    const res = await exec.exit;
    assert.equal(res.code, 0);
    assert.equal(cmdA.numInvocations, 1);
    assert.equal(cmdB.numInvocations, 1);
    assert.equal(cmdC.numInvocations, 1);
  })
);

test(
  'top-level SIGINT kills running scripts',
  timeout(async ({rig}) => {
    const main = await rig.newCommand();
    await rig.write({
      'package.json': {
        scripts: {
          main: 'wireit',
        },
        wireit: {
          main: {
            command: main.command,
          },
        },
      },
    });

    const wireit = rig.exec('npm run main');
    const inv = await main.nextInvocation();
    wireit.kill();
    await inv.closed;
    await wireit.exit;
    assert.equal(main.numInvocations, 1);
  })
);

<<<<<<< HEAD
test(
  'soft dependency does not inherit fingerprint',
  timeout(async ({rig}) => {
    //  a --[soft]--> b --> c
    const a = await rig.newCommand();
    const b = await rig.newCommand();
    const c = await rig.newCommand();
    await rig.write({
      'package.json': {
        scripts: {
          a: 'wireit',
          b: 'wireit',
          c: 'wireit',
        },
        wireit: {
          a: {
            command: a.command,
            dependencies: [
              {
                script: 'b',
                soft: true,
              },
            ],
            files: ['inputs/a'],
          },
          b: {
            command: b.command,
            dependencies: ['c'],
            files: ['inputs/b'],
          },
          c: {
            command: c.command,
            files: ['inputs/c'],
          },
        },
      },
    });

    // Initially everything runs.
    {
      await rig.write('inputs/a', 'v1');
      await rig.write('inputs/b', 'v1');
      await rig.write('inputs/c', 'v1');
      const wireit = rig.exec('npm run a');
      (await c.nextInvocation()).exit(0);
      (await b.nextInvocation()).exit(0);
      (await a.nextInvocation()).exit(0);
      assert.equal((await wireit.exit).code, 0);
      assert.equal(a.numInvocations, 1);
      assert.equal(b.numInvocations, 1);
      assert.equal(c.numInvocations, 1);
    }

    // Changing input of B re-runs B but not A.
    {
      await rig.write('inputs/b', 'v2');
      const wireit = rig.exec('npm run a');
      (await b.nextInvocation()).exit(0);
      assert.equal((await wireit.exit).code, 0);
      assert.equal(a.numInvocations, 1);
      assert.equal(b.numInvocations, 2);
      assert.equal(c.numInvocations, 1);
    }

    // Changing input of C re-runs B and C but not A.
    {
      await rig.write('inputs/c', 'v2');
      const wireit = rig.exec('npm run a');
      (await c.nextInvocation()).exit(0);
      (await b.nextInvocation()).exit(0);
      assert.equal((await wireit.exit).code, 0);
      assert.equal(a.numInvocations, 1);
      assert.equal(b.numInvocations, 3);
      assert.equal(c.numInvocations, 2);
    }

    // Changing input of A re-runs A (just to be sure!).
    {
      await rig.write('inputs/a', 'v2');
      const wireit = rig.exec('npm run a');
      (await a.nextInvocation()).exit(0);
      assert.equal((await wireit.exit).code, 0);
      assert.equal(a.numInvocations, 2);
      assert.equal(b.numInvocations, 3);
      assert.equal(c.numInvocations, 2);
    }
  })
);
=======
for (const agent of ['npm', 'yarn', 'pnpm']) {
  test(
    `can pass extra args with using "${agent} run --"`,
    timeout(async ({rig}) => {
      const cmdA = await rig.newCommand();
      await rig.write({
        'package.json': {
          scripts: {
            a: 'wireit',
          },
          wireit: {
            a: {
              command: cmdA.command,
              // Explicit empty input and output files so that we can be fresh.
              files: [],
              output: [],
            },
          },
        },
      });

      // Initially stale.
      {
        const wireit = rig.exec(`${agent} run a -- foo -bar --baz`);
        const inv = await cmdA.nextInvocation();
        assert.equal((await inv.environment()).argv.slice(3), [
          'foo',
          '-bar',
          '--baz',
        ]);
        inv.exit(0);
        assert.equal((await wireit.exit).code, 0);
      }

      // Nothing changed, fresh.
      {
        const wireit = rig.exec(`${agent} run a -- foo -bar --baz`);
        assert.equal((await wireit.exit).code, 0);
      }

      // Changing the extra args should change the fingerprint so that we're
      // stale.
      {
        const wireit = rig.exec(`${agent} run a -- FOO -BAR --BAZ`);
        const inv = await cmdA.nextInvocation();
        assert.equal((await inv.environment()).argv.slice(3), [
          'FOO',
          '-BAR',
          '--BAZ',
        ]);
        inv.exit(0);
        assert.equal((await wireit.exit).code, 0);
      }
    })
  );
}
>>>>>>> f8f5fe65

test.run();<|MERGE_RESOLUTION|>--- conflicted
+++ resolved
@@ -986,96 +986,6 @@
   })
 );
 
-<<<<<<< HEAD
-test(
-  'soft dependency does not inherit fingerprint',
-  timeout(async ({rig}) => {
-    //  a --[soft]--> b --> c
-    const a = await rig.newCommand();
-    const b = await rig.newCommand();
-    const c = await rig.newCommand();
-    await rig.write({
-      'package.json': {
-        scripts: {
-          a: 'wireit',
-          b: 'wireit',
-          c: 'wireit',
-        },
-        wireit: {
-          a: {
-            command: a.command,
-            dependencies: [
-              {
-                script: 'b',
-                soft: true,
-              },
-            ],
-            files: ['inputs/a'],
-          },
-          b: {
-            command: b.command,
-            dependencies: ['c'],
-            files: ['inputs/b'],
-          },
-          c: {
-            command: c.command,
-            files: ['inputs/c'],
-          },
-        },
-      },
-    });
-
-    // Initially everything runs.
-    {
-      await rig.write('inputs/a', 'v1');
-      await rig.write('inputs/b', 'v1');
-      await rig.write('inputs/c', 'v1');
-      const wireit = rig.exec('npm run a');
-      (await c.nextInvocation()).exit(0);
-      (await b.nextInvocation()).exit(0);
-      (await a.nextInvocation()).exit(0);
-      assert.equal((await wireit.exit).code, 0);
-      assert.equal(a.numInvocations, 1);
-      assert.equal(b.numInvocations, 1);
-      assert.equal(c.numInvocations, 1);
-    }
-
-    // Changing input of B re-runs B but not A.
-    {
-      await rig.write('inputs/b', 'v2');
-      const wireit = rig.exec('npm run a');
-      (await b.nextInvocation()).exit(0);
-      assert.equal((await wireit.exit).code, 0);
-      assert.equal(a.numInvocations, 1);
-      assert.equal(b.numInvocations, 2);
-      assert.equal(c.numInvocations, 1);
-    }
-
-    // Changing input of C re-runs B and C but not A.
-    {
-      await rig.write('inputs/c', 'v2');
-      const wireit = rig.exec('npm run a');
-      (await c.nextInvocation()).exit(0);
-      (await b.nextInvocation()).exit(0);
-      assert.equal((await wireit.exit).code, 0);
-      assert.equal(a.numInvocations, 1);
-      assert.equal(b.numInvocations, 3);
-      assert.equal(c.numInvocations, 2);
-    }
-
-    // Changing input of A re-runs A (just to be sure!).
-    {
-      await rig.write('inputs/a', 'v2');
-      const wireit = rig.exec('npm run a');
-      (await a.nextInvocation()).exit(0);
-      assert.equal((await wireit.exit).code, 0);
-      assert.equal(a.numInvocations, 2);
-      assert.equal(b.numInvocations, 3);
-      assert.equal(c.numInvocations, 2);
-    }
-  })
-);
-=======
 for (const agent of ['npm', 'yarn', 'pnpm']) {
   test(
     `can pass extra args with using "${agent} run --"`,
@@ -1132,6 +1042,98 @@
     })
   );
 }
->>>>>>> f8f5fe65
+
+test(
+  'soft dependency does not inherit fingerprint',
+  timeout(async ({rig}) => {
+    //  a --[soft]--> b --> c
+    const a = await rig.newCommand();
+    const b = await rig.newCommand();
+    const c = await rig.newCommand();
+    await rig.write({
+      'package.json': {
+        scripts: {
+          a: 'wireit',
+          b: 'wireit',
+          c: 'wireit',
+        },
+        wireit: {
+          a: {
+            command: a.command,
+            dependencies: [
+              {
+                script: 'b',
+                soft: true,
+              },
+            ],
+            files: ['inputs/a'],
+            output: [],
+          },
+          b: {
+            command: b.command,
+            dependencies: ['c'],
+            files: ['inputs/b'],
+            output: [],
+          },
+          c: {
+            command: c.command,
+            files: ['inputs/c'],
+            output: [],
+          },
+        },
+      },
+    });
+
+    // Initially everything runs.
+    console.log(0);
+    {
+      await rig.write('inputs/a', 'v1');
+      await rig.write('inputs/b', 'v1');
+      await rig.write('inputs/c', 'v1');
+      const wireit = rig.exec('npm run a');
+      (await c.nextInvocation()).exit(0);
+      (await b.nextInvocation()).exit(0);
+      (await a.nextInvocation()).exit(0);
+      assert.equal((await wireit.exit).code, 0);
+      assert.equal(a.numInvocations, 1);
+      assert.equal(b.numInvocations, 1);
+      assert.equal(c.numInvocations, 1);
+    }
+
+    // Changing input of B re-runs B but not A.
+    {
+      await rig.write('inputs/b', 'v2');
+      const wireit = rig.exec('npm run a');
+      (await b.nextInvocation()).exit(0);
+      assert.equal((await wireit.exit).code, 0);
+      assert.equal(a.numInvocations, 1);
+      assert.equal(b.numInvocations, 2);
+      assert.equal(c.numInvocations, 1);
+    }
+
+    // Changing input of C re-runs B and C but not A.
+    {
+      await rig.write('inputs/c', 'v2');
+      const wireit = rig.exec('npm run a');
+      (await c.nextInvocation()).exit(0);
+      (await b.nextInvocation()).exit(0);
+      assert.equal((await wireit.exit).code, 0);
+      assert.equal(a.numInvocations, 1);
+      assert.equal(b.numInvocations, 3);
+      assert.equal(c.numInvocations, 2);
+    }
+
+    // Changing input of A re-runs A (just to be sure!).
+    {
+      await rig.write('inputs/a', 'v2');
+      const wireit = rig.exec('npm run a');
+      (await a.nextInvocation()).exit(0);
+      assert.equal((await wireit.exit).code, 0);
+      assert.equal(a.numInvocations, 2);
+      assert.equal(b.numInvocations, 3);
+      assert.equal(c.numInvocations, 2);
+    }
+  })
+);
 
 test.run();