/**
 * @license
 * Copyright 2022 Google LLC
 * SPDX-License-Identifier: Apache-2.0
 */

import * as pathlib from 'path';
import * as assert from 'uvu/assert';
import {suite} from 'uvu';
import {glob} from '../util/glob.js';
import {FilesystemTestRig} from './util/filesystem-test-rig.js';

interface Symlink {
  /** Where the symlink file points to. */
  target: string;
  /** The symlink file. */
  path: string;
  /** The type of symlink on Windows. */
  windowsType: 'file' | 'dir' | 'junction';
}

interface TestCase {
  files: Array<string | Symlink>;
  patterns: string[];
  expected: string[] | 'ERROR';
  cwd?: string;
  absolute?: boolean;
  followSymlinks?: boolean;
  includeDirectories?: boolean;
  expandDirectories?: boolean;
  rerootToCwd?: boolean;
  throwIfOutsideCwd?: boolean;
}

const test = suite<{
  rig: FilesystemTestRig;
  check: (data: TestCase) => Promise<void>;
}>();

test.before.each(async (ctx) => {
  try {
    const rig = (ctx.rig = new FilesystemTestRig());
    await rig.setup();

    ctx.check = async ({
      files,
      patterns,
      expected,
      cwd = '.',
      absolute = false,
      followSymlinks = true,
      includeDirectories = false,
      expandDirectories = false,
      rerootToCwd = false,
      throwIfOutsideCwd = false,
    }: TestCase): Promise<void> => {
      for (const file of files) {
        if (typeof file === 'string') {
          if (file.endsWith('/')) {
            // directory
            await rig.mkdir(file);
          } else {
            // file
            await rig.touch(file);
          }
        } else {
          // symlink
          await rig.symlink(file.target, file.path, file.windowsType);
        }
      }

      if (pathlib.sep === '\\' && expected !== 'ERROR') {
        // On Windows we expect to get results back with "\" as the separator.
        expected = expected.map((path) => path.replace(/\//g, '\\'));
      }

      let actual, error;
      try {
        actual = await glob(patterns, {
          cwd: rig.resolve(cwd),
          absolute,
          followSymlinks,
          includeDirectories,
          expandDirectories,
          rerootToCwd,
          throwIfOutsideCwd,
        });
      } catch (e) {
        error = e;
      }
      if (expected === 'ERROR') {
        if (error === undefined) {
          assert.unreachable('Expected an error');
        }
      } else if (error !== undefined) {
        throw error;
      } else if (actual === undefined) {
        throw new Error('Actual was undefined');
      } else {
        const actualPaths = actual.map((file) => file.path);
        assert.equal(actualPaths.sort(), expected.sort());
      }
    };
  } catch (error) {
    // Uvu has a bug where it silently ignores failures in before and after,
    // see https://github.com/lukeed/uvu/issues/191.
    console.error('uvu before error', error);
    process.exit(1);
  }
});

test.after.each(async (ctx) => {
  try {
    await ctx.rig.cleanup();
  } catch (error) {
    // Uvu has a bug where it silently ignores failures in before and after,
    // see https://github.com/lukeed/uvu/issues/191.
    console.error('uvu after error', error);
    process.exit(1);
  }
});

test('empty patterns', ({check}) =>
  check({
    files: ['foo'],
    patterns: [],
    expected: [],
  }));

test('explicit file', ({check}) =>
  check({
    files: ['foo'],
    patterns: ['foo'],
    expected: ['foo'],
  }));

test('explicit file that does not exist', ({check}) =>
  check({
    files: [],
    patterns: ['foo'],
    expected: [],
  }));

test('* star', ({check}) =>
  check({
    files: ['foo', 'bar'],
    patterns: ['*'],
    expected: ['foo', 'bar'],
  }));

test('* star with ! negation', ({check}) =>
  check({
    files: ['foo', 'bar', 'baz'],
    patterns: ['*', '!bar'],
    expected: ['foo', 'baz'],
  }));

test('explicit .dotfile', ({check}) =>
  check({
    files: ['.foo'],
    patterns: ['.foo'],
    expected: ['.foo'],
  }));

test('* star matches .dotfiles', ({check}) =>
  check({
    files: ['.foo'],
    patterns: ['*'],
    expected: ['.foo'],
  }));

test('{} groups', ({check}) =>
  check({
    files: ['foo', 'bar', 'baz'],
    patterns: ['{foo,baz}'],
    expected: ['foo', 'baz'],
  }));

test('matches explicit symlink', ({check}) =>
  check({
    files: ['target', {target: 'target', path: 'symlink', windowsType: 'file'}],
    patterns: ['symlink'],
    expected: ['symlink'],
  }));

test('absolute', ({check, rig}) =>
  check({
    files: ['foo'],
    patterns: ['foo'],
    expected: [rig.resolve('foo')],
    absolute: true,
  }));

test('explicit directory excluded when includeDirectories=false', ({check}) =>
  check({
    files: ['foo/'],
    patterns: ['foo'],
    expected: [],
  }));

test('explicit directory included when includeDirectories=true', ({check}) =>
  check({
    files: ['foo/'],
    patterns: ['foo'],
    expected: ['foo'],
    includeDirectories: true,
  }));

test('* star excludes directory when includeDirectories=false', ({check}) =>
  check({
    files: ['foo/'],
    patterns: ['*'],
    expected: [],
  }));

test('* star includes directory when includeDirectories=true', ({check}) =>
  check({
    files: ['foo/'],
    patterns: ['*'],
    expected: ['foo'],
    includeDirectories: true,
  }));

test('includeDirectories=false + expandDirectories=false', ({check}) =>
  check({
    files: ['1', '2', 'foo/1', 'foo/2', 'foo/bar/1', 'foo/bar/2', 'foo/baz/'],
    patterns: ['foo'],
    expected: [],
    includeDirectories: false,
    expandDirectories: false,
  }));

test('includeDirectories=true + expandDirectories=false', ({check}) =>
  check({
    files: ['1', '2', 'foo/1', 'foo/2', 'foo/bar/1', 'foo/bar/2', 'foo/baz/'],
    patterns: ['foo'],
    expected: ['foo'],
    includeDirectories: true,
    expandDirectories: false,
  }));

test('includeDirectories=false + expandDirectories=true', ({check}) =>
  check({
    files: ['1', '2', 'foo/1', 'foo/2', 'foo/bar/1', 'foo/bar/2', 'foo/baz/'],
    patterns: ['foo'],
    expected: ['foo/1', 'foo/2', 'foo/bar/1', 'foo/bar/2'],
    includeDirectories: false,
    expandDirectories: true,
  }));

test('includeDirectories=true + expandDirectories=true', ({check}) =>
  check({
    files: ['1', '2', 'foo/1', 'foo/2', 'foo/bar/1', 'foo/bar/2', 'foo/baz/'],
    patterns: ['foo'],
    expected: [
      'foo',
      'foo/1',
      'foo/2',
      'foo/bar',
      'foo/bar/1',
      'foo/bar/2',
      'foo/baz',
    ],
    includeDirectories: true,
    expandDirectories: true,
  }));

test('includeDirectories=true + expandDirectories=true + recursive !exclusion', ({
  check,
}) =>
  check({
    files: ['1', '2', 'foo/1', 'foo/2', 'foo/bar/1', 'foo/bar/2', 'foo/baz/'],
    patterns: [
      'foo',
      // This exclusion pattern needs to match recursively too. We don't just
      // exclude the "foo/bar" directory, we also exclude its recursive
      // children.
      '!foo/bar',
    ],
    expected: ['foo', 'foo/1', 'foo/2', 'foo/baz'],
    includeDirectories: true,
    expandDirectories: true,
  }));

test('. matches current directory with includeDirectories=true', ({check}) =>
  check({
    files: ['1', '2', 'foo/1', 'foo/2', 'foo/bar/1', 'foo/bar/2', 'foo/baz/'],
    patterns: ['.'],
    expected: ['.'],
    includeDirectories: true,
  }));

test('. matches current directory with expandDirectories=true', ({check}) =>
  check({
    files: ['1', '2', 'foo/1', 'foo/2', 'foo/bar/1', 'foo/bar/2', 'foo/baz/'],
    patterns: ['.'],
    expected: ['1', '2', 'foo/1', 'foo/2', 'foo/bar/1', 'foo/bar/2'],
    expandDirectories: true,
  }));

test('{} groups with expand directories', ({check}) =>
  check({
    files: ['1', '2', 'foo/1', 'foo/2', 'foo/bar/1', 'foo/bar/2', 'foo/baz/'],
    patterns: ['{foo,baz}'],
    expected: ['foo/1', 'foo/2', 'foo/bar/1', 'foo/bar/2'],
    expandDirectories: true,
  }));

test('empty pattern throws', ({check}) =>
  check({
    files: ['foo', 'bar'],
    patterns: [''],
    expected: 'ERROR',
  }));

test('empty pattern throws with expandDirectories=true', ({check}) =>
  check({
    files: ['foo', 'bar'],
    patterns: [''],
    expected: 'ERROR',
    expandDirectories: true,
  }));

test('whitespace pattern throws', ({check}) =>
  check({
    files: ['foo', 'bar'],
    patterns: [' '],
    expected: 'ERROR',
  }));

test('whitespace pattern throws with expandDirectories=true', ({check}) =>
  check({
    files: ['foo', 'bar'],
    patterns: [' '],
    expected: 'ERROR',
    expandDirectories: true,
  }));

test('re-inclusion of file', ({check}) =>
  check({
    files: ['foo'],
    patterns: ['!foo', 'foo'],
    expected: ['foo'],
  }));

test('re-inclusion of directory', ({check}) =>
  check({
    files: ['foo/'],
    patterns: ['!foo', 'foo'],
    expected: ['foo'],
    includeDirectories: true,
  }));

test('re-inclusion of file into directory', ({check}) =>
  check({
    files: ['foo/1', 'foo/bar/1', 'foo/bar/baz', 'foo/qux'],
    patterns: ['foo/**', '!foo/bar/**', 'foo/bar/baz', '!foo/qux'],
    expected: ['foo/1', 'foo/bar/baz'],
  }));

test('re-inclusion of file into directory with expandDirectories=true', ({
  check,
}) =>
  check({
    files: ['foo/1', 'foo/bar/1', 'foo/bar/baz', 'foo/qux'],
    patterns: ['foo', '!foo/bar', 'foo/bar/baz', '!foo/qux'],
    expected: ['foo/1', 'foo/bar/baz'],
    expandDirectories: true,
  }));

test('re-inclusion of directory into directory with expandDirectories=true', ({
  check,
}) =>
  check({
    files: ['foo/1', 'foo/bar/1', 'foo/bar/baz/1'],
    patterns: ['foo', '!foo/bar', 'foo/bar/baz'],
    expected: ['foo/1', 'foo/bar/baz/1'],
    expandDirectories: true,
  }));

test('walks through symlinked directories when followSymlinks=true', ({
  check,
}) =>
  check({
    files: [
      'target/foo',
      {target: 'target', path: 'symlink', windowsType: 'dir'},
    ],
    patterns: ['**'],
    expected: ['target', 'target/foo', 'symlink', 'symlink/foo'],
    includeDirectories: true,
    followSymlinks: true,
  }));

test('does not walk through symlinked directories when followSymlinks=false', ({
  check,
}) =>
  check({
    files: [
      'target/foo',
      {target: 'target', path: 'symlink', windowsType: 'dir'},
    ],
    patterns: ['**'],
    expected: ['target', 'target/foo', 'symlink'],
    includeDirectories: true,
    followSymlinks: false,
  }));

test('dirent tags files', async ({rig}) => {
  await rig.touch('foo');
  const actual = await glob(['foo'], {
    cwd: rig.temp,
    absolute: false,
    followSymlinks: true,
    includeDirectories: true,
    expandDirectories: false,
    rerootToCwd: false,
    throwIfOutsideCwd: false,
  });
  assert.equal(actual.length, 1);
  assert.equal(actual[0].path, 'foo');
  assert.ok(actual[0].dirent.isFile());
  assert.not(actual[0].dirent.isDirectory());
  assert.not(actual[0].dirent.isSymbolicLink());
});

test('dirent tags directories', async ({rig}) => {
  await rig.mkdir('foo');
  const actual = await glob(['foo'], {
    cwd: rig.temp,
    absolute: false,
    followSymlinks: true,
    includeDirectories: true,
    expandDirectories: false,
    rerootToCwd: false,
    throwIfOutsideCwd: false,
  });
  assert.equal(actual.length, 1);
  assert.equal(actual[0].path, 'foo');
  assert.not(actual[0].dirent.isFile());
  assert.ok(actual[0].dirent.isDirectory());
  assert.not(actual[0].dirent.isSymbolicLink());
});

test('dirent tags symlinks when followSymlinks=false', async ({rig}) => {
  await rig.symlink('target', 'foo', 'file');
  const actual = await glob(['foo'], {
    cwd: rig.temp,
    absolute: false,
    followSymlinks: false,
    includeDirectories: true,
    expandDirectories: false,
    rerootToCwd: false,
    throwIfOutsideCwd: false,
  });
  assert.equal(actual.length, 1);
  assert.equal(actual[0].path, 'foo');
  assert.not(actual[0].dirent.isFile());
  assert.not(actual[0].dirent.isDirectory());
  assert.ok(actual[0].dirent.isSymbolicLink());
});

test('dirent tags symlinks to files as files when followSymlinks=true', async ({
  rig,
}) => {
  await rig.symlink('target', 'foo', 'file');
  await rig.touch('target');
  const actual = await glob(['foo'], {
    cwd: rig.temp,
    absolute: false,
    followSymlinks: true,
    includeDirectories: true,
    expandDirectories: false,
    rerootToCwd: false,
    throwIfOutsideCwd: false,
  });
  assert.equal(actual.length, 1);
  assert.equal(actual[0].path, 'foo');
  assert.ok(actual[0].dirent.isFile());
  assert.not(actual[0].dirent.isDirectory());
  assert.not(actual[0].dirent.isSymbolicLink());
});

test('dirent tags symlinks to directories as directories when followSymlinks=true', async ({
  rig,
}) => {
  await rig.symlink('target', 'foo', 'dir');
  await rig.mkdir('target');
  const actual = await glob(['foo'], {
    cwd: rig.temp,
    absolute: false,
    followSymlinks: true,
    includeDirectories: true,
    expandDirectories: false,
    rerootToCwd: false,
    throwIfOutsideCwd: false,
  });
  assert.equal(actual.length, 1);
  assert.equal(actual[0].path, 'foo');
  assert.not(actual[0].dirent.isFile());
  assert.ok(actual[0].dirent.isDirectory());
  assert.not(actual[0].dirent.isSymbolicLink());
});

test('re-roots to cwd', ({check}) =>
  check({
    files: ['foo'],
    patterns: ['/foo'],
    expected: ['foo'],
<<<<<<< HEAD
    rerootToCwd: true,
=======
>>>>>>> 8919266f
  }));

test('re-roots to cwd with exclusion', ({check}) =>
  check({
    files: ['foo', 'bar', 'baz'],
    patterns: ['/*', '!/bar'],
    expected: ['foo', 'baz'],
<<<<<<< HEAD
    rerootToCwd: true,
=======
>>>>>>> 8919266f
  }));

test('re-rooting allows ../', ({check}) =>
  check({
    cwd: 'subdir',
    files: ['foo', 'subdir/'],
    patterns: ['../foo'],
    expected: ['../foo'],
<<<<<<< HEAD
    rerootToCwd: true,
=======
  }));

// TODO(aomarks) This should be normalized to "foo" consistently. It currently
// differs on Windows between Node 14 and 16.
test.skip('re-rooting handles /./foo', ({check}) =>
  check({
    files: ['foo'],
    patterns: ['/./foo'],
    expected: [`.${pathlib.sep}foo`],
  }));

test('re-rooting handles /../foo', ({check}) =>
  check({
    cwd: 'subdir',
    files: ['foo', 'subdir/'],
    patterns: ['/../foo'],
    expected: ['../foo'],
>>>>>>> 8919266f
  }));

test('re-roots to cwd with braces', ({check}) =>
  check({
    files: ['foo', 'bar'],
    patterns: ['{/foo,/bar}'],
    expected: ['foo', 'bar'],
<<<<<<< HEAD
    rerootToCwd: true,
=======
>>>>>>> 8919266f
  }));

test('braces can be escaped', ({check}) =>
  check({
    files: ['{foo,bar}'],
    patterns: ['\\{foo,bar\\}'],
    expected: ['{foo,bar}'],
<<<<<<< HEAD
    rerootToCwd: true,
  }));

test('disallows path outside cwd when throwIfOutsideCwd=true', ({check}) =>
  check({
    cwd: 'subdir',
    files: ['foo', 'subdir/'],
    patterns: ['../foo'],
    expected: 'ERROR',
    throwIfOutsideCwd: true,
  }));

test('allows path outside cwd when throwIfOutsideCwd=false', ({check}) =>
  check({
    cwd: 'subdir',
    files: ['foo', 'subdir/'],
    patterns: ['../foo'],
    expected: ['../foo'],
    throwIfOutsideCwd: false,
=======
>>>>>>> 8919266f
  }));

test.run();<|MERGE_RESOLUTION|>--- conflicted
+++ resolved
@@ -28,7 +28,6 @@
   followSymlinks?: boolean;
   includeDirectories?: boolean;
   expandDirectories?: boolean;
-  rerootToCwd?: boolean;
   throwIfOutsideCwd?: boolean;
 }
 
@@ -51,7 +50,6 @@
       followSymlinks = true,
       includeDirectories = false,
       expandDirectories = false,
-      rerootToCwd = false,
       throwIfOutsideCwd = false,
     }: TestCase): Promise<void> => {
       for (const file of files) {
@@ -82,7 +80,6 @@
           followSymlinks,
           includeDirectories,
           expandDirectories,
-          rerootToCwd,
           throwIfOutsideCwd,
         });
       } catch (e) {
@@ -414,7 +411,6 @@
     followSymlinks: true,
     includeDirectories: true,
     expandDirectories: false,
-    rerootToCwd: false,
     throwIfOutsideCwd: false,
   });
   assert.equal(actual.length, 1);
@@ -432,7 +428,6 @@
     followSymlinks: true,
     includeDirectories: true,
     expandDirectories: false,
-    rerootToCwd: false,
     throwIfOutsideCwd: false,
   });
   assert.equal(actual.length, 1);
@@ -450,7 +445,6 @@
     followSymlinks: false,
     includeDirectories: true,
     expandDirectories: false,
-    rerootToCwd: false,
     throwIfOutsideCwd: false,
   });
   assert.equal(actual.length, 1);
@@ -471,7 +465,6 @@
     followSymlinks: true,
     includeDirectories: true,
     expandDirectories: false,
-    rerootToCwd: false,
     throwIfOutsideCwd: false,
   });
   assert.equal(actual.length, 1);
@@ -492,7 +485,6 @@
     followSymlinks: true,
     includeDirectories: true,
     expandDirectories: false,
-    rerootToCwd: false,
     throwIfOutsideCwd: false,
   });
   assert.equal(actual.length, 1);
@@ -507,10 +499,6 @@
     files: ['foo'],
     patterns: ['/foo'],
     expected: ['foo'],
-<<<<<<< HEAD
-    rerootToCwd: true,
-=======
->>>>>>> 8919266f
   }));
 
 test('re-roots to cwd with exclusion', ({check}) =>
@@ -518,10 +506,6 @@
     files: ['foo', 'bar', 'baz'],
     patterns: ['/*', '!/bar'],
     expected: ['foo', 'baz'],
-<<<<<<< HEAD
-    rerootToCwd: true,
-=======
->>>>>>> 8919266f
   }));
 
 test('re-rooting allows ../', ({check}) =>
@@ -530,9 +514,6 @@
     files: ['foo', 'subdir/'],
     patterns: ['../foo'],
     expected: ['../foo'],
-<<<<<<< HEAD
-    rerootToCwd: true,
-=======
   }));
 
 // TODO(aomarks) This should be normalized to "foo" consistently. It currently
@@ -550,7 +531,6 @@
     files: ['foo', 'subdir/'],
     patterns: ['/../foo'],
     expected: ['../foo'],
->>>>>>> 8919266f
   }));
 
 test('re-roots to cwd with braces', ({check}) =>
@@ -558,10 +538,6 @@
     files: ['foo', 'bar'],
     patterns: ['{/foo,/bar}'],
     expected: ['foo', 'bar'],
-<<<<<<< HEAD
-    rerootToCwd: true,
-=======
->>>>>>> 8919266f
   }));
 
 test('braces can be escaped', ({check}) =>
@@ -569,8 +545,6 @@
     files: ['{foo,bar}'],
     patterns: ['\\{foo,bar\\}'],
     expected: ['{foo,bar}'],
-<<<<<<< HEAD
-    rerootToCwd: true,
   }));
 
 test('disallows path outside cwd when throwIfOutsideCwd=true', ({check}) =>
@@ -589,8 +563,6 @@
     patterns: ['../foo'],
     expected: ['../foo'],
     throwIfOutsideCwd: false,
-=======
->>>>>>> 8919266f
   }));
 
 test.run();