--- conflicted
+++ resolved
@@ -619,14 +619,9 @@
         });
         continue;
       }
-<<<<<<< HEAD
 
       const unresolved = specifierResult.value;
-      const result = this.#resolveDependency(
-=======
-      const unresolved = stringResult.value;
       const result = this._resolveDependency(
->>>>>>> f8f5fe65
         unresolved,
         placeholder,
         packageJson.jsonFile
@@ -843,16 +838,10 @@
     placeholder: UnvalidatedConfig,
     packageJson: PackageJson,
     syntaxInfo: ScriptSyntaxInfo
-<<<<<<< HEAD
-  ): undefined | boolean | 'if-file-deleted' {
-    if (syntaxInfo.wireitConfigNode === undefined) {
-      return;
-=======
   ): boolean | 'if-file-deleted' {
     const defaultValue = true;
     if (syntaxInfo.wireitConfigNode == null) {
       return defaultValue;
->>>>>>> f8f5fe65
     }
     const clean = findNodeAtLocation(syntaxInfo.wireitConfigNode, ['clean']) as
       | undefined
@@ -1064,13 +1053,8 @@
         i++;
       }
       const trailArray = [...trail].map((key) => {
-<<<<<<< HEAD
-        const placeholderInfo = this.#placeholders.get(key);
+        const placeholderInfo = this._placeholders.get(key);
         if (placeholderInfo === undefined) {
-=======
-        const placeholderInfo = this._placeholders.get(key);
-        if (placeholderInfo == null) {
->>>>>>> f8f5fe65
           throw new Error(
             `Internal error: placeholder not found for ${key} during cycle detection`
           );
@@ -1222,9 +1206,6 @@
       validConfig = {
         ...config,
         state: 'valid',
-<<<<<<< HEAD
-        dependencies: config.dependencies as Array<Dependency>,
-=======
         extraArgs: undefined,
         dependencies: config.dependencies as Array<Dependency<ScriptConfig>>,
         // Unfortunately TypeScript doesn't narrow the ...config spread, so we
@@ -1242,7 +1223,6 @@
         // Unfortunately TypeScript doesn't narrow the ...config spread, so we
         // have to assign explicitly.
         service: config.service,
->>>>>>> f8f5fe65
       };
     }
 
