--- conflicted
+++ resolved
@@ -491,7 +491,6 @@
           followSymlinks: false,
           includeDirectories: true,
           expandDirectories: true,
-          rerootToCwd: true,
           throwIfOutsideCwd: true,
         }
       );
@@ -504,8 +503,17 @@
           script: this.#script,
           type: 'failure',
           reason: 'invalid-config-syntax',
-          message: `Output files must be within the package: ${error.message}`,
-          astNode: this.#script.output.node,
+          diagnostic: {
+            severity: 'error',
+            message: `Output files must be within the package: ${error.message}`,
+            location: {
+              file: this.#script.declaringFile,
+              range: {
+                offset: this.#script.output.node.offset,
+                length: this.#script.output.node.length,
+              },
+            },
+          },
         });
       }
       throw error;
@@ -546,7 +554,6 @@
         // We must expand directories here, because we need the complete
         // explicit list of files to hash.
         expandDirectories: true,
-        rerootToCwd: true,
         throwIfOutsideCwd: false,
       });
       // TODO(aomarks) Instead of reading and hashing every input file on every
@@ -682,7 +689,6 @@
         followSymlinks: false,
         includeDirectories: true,
         expandDirectories: true,
-        rerootToCwd: true,
         throwIfOutsideCwd: true,
       });
     } catch (error) {
@@ -694,13 +700,9 @@
           script: this.#script,
           type: 'failure',
           reason: 'invalid-config-syntax',
-<<<<<<< HEAD
-          message: `Output files must be within the package: ${error.message}`,
-          astNode: this.#script.output.node,
-=======
           diagnostic: {
             severity: 'error',
-            message: `refusing to delete output file outside of package: ${absFile.path}`,
+            message: `Output files must be within the package: ${error.message}`,
             location: {
               file: this.#script.declaringFile,
               range: {
@@ -709,7 +711,6 @@
               },
             },
           },
->>>>>>> 8919266f
         });
       }
       throw error;
