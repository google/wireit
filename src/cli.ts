--- conflicted
+++ resolved
@@ -4,16 +4,13 @@
  * SPDX-License-Identifier: Apache-2.0
  */
 
+import * as os from 'os';
 import {WireitError} from './error.js';
 import {DefaultLogger} from './logging/default-logger.js';
 import {Analyzer} from './analyzer.js';
 import {Executor} from './executor.js';
-<<<<<<< HEAD
+import {WorkerPool} from './util/worker-pool.js';
 import {LocalCache} from './caching/local-cache.js';
-=======
-import * as os from 'os';
-import {WorkerPool} from './util/worker-pool.js';
->>>>>>> 649016c6
 
 const packageDir = process.env.npm_config_local_prefix;
 const logger = new DefaultLogger(packageDir ?? process.cwd());
@@ -46,9 +43,6 @@
     abort.abort();
   });
 
-<<<<<<< HEAD
-  const cache = new LocalCache();
-=======
   const numWorkers = (() => {
     const workerString = process.env['WIREIT_PARALLEL'] ?? '';
     // Many scripts will be IO blocked rather than CPU blocked, so running
@@ -74,24 +68,16 @@
     return parsedInt;
   })();
   const workerPool = new WorkerPool(numWorkers);
->>>>>>> 649016c6
+  const cache = new LocalCache();
 
   if (process.argv[2] === 'watch') {
     // Only import the extra modules needed for watch mode if we need them.
     const {Watcher} = await import('./watcher.js');
-<<<<<<< HEAD
-    await Watcher.watch(script, logger, abort, cache);
+    await Watcher.watch(script, logger, workerPool, cache, abort);
   } else {
     const analyzer = new Analyzer();
     const analyzed = await analyzer.analyze(script);
-    const executor = new Executor(logger, cache);
-=======
-    await Watcher.watch(script, logger, workerPool, abort);
-  } else {
-    const analyzer = new Analyzer();
-    const analyzed = await analyzer.analyze(script);
-    const executor = new Executor(logger, workerPool);
->>>>>>> 649016c6
+    const executor = new Executor(logger, workerPool, cache);
     await executor.execute(analyzed);
   }
 };
